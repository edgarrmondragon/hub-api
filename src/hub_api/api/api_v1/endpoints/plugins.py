"""Plugin endpoints."""

from __future__ import annotations

import fastapi
import fastapi.responses

from hub_api import dependencies, enums, schemas  # noqa: TCH001

router = fastapi.APIRouter()


@router.get(
    "/index",
    summary="Get plugin index",
    response_model_exclude_none=True,
)
async def get_index(hub: dependencies.Hub) -> schemas.PluginIndex:
    """Retrieve global index of plugins."""
    return await hub.get_plugin_index()


@router.get(
    "/{plugin_type}/index",
    summary="Get plugin type index",
    response_model_exclude_none=True,
)
async def get_type_index(hub: dependencies.Hub, plugin_type: enums.PluginTypeEnum) -> schemas.PluginTypeIndex:
    """Retrieve index of plugins of a given type."""
    return await hub.get_plugin_type_index(plugin_type=plugin_type)


@router.get(
    "/{plugin_type}/{plugin_name}",
    status_code=fastapi.status.HTTP_307_TEMPORARY_REDIRECT,
)
async def get_default_plugin(
    plugin_type: enums.PluginTypeEnum,
    plugin_name: str,
) -> fastapi.responses.RedirectResponse:
    """Retrieve details of a plugin variant."""
    plugin_id = f"{plugin_type.value}.{plugin_name}"

    db: AsyncSession
    async with models.SessionLocal() as db:
        hub = crud.MeltanoHub(db=db)
        return fastapi.responses.RedirectResponse(url=await hub.get_default_variant_url(plugin_id))


@router.get(
    "/{plugin_type}/{plugin_name}/{plugin_variant}",
    response_model_exclude_none=True,
    summary="Get plugin variant",
)
async def get_plugin_variant(
    hub: dependencies.Hub,
    plugin_type: enums.PluginTypeEnum,
    plugin_name: str,
    plugin_variant: str,
) -> schemas.PluginDetails:
    """Retrieve details of a plugin variant."""
    plugin_id = f"{plugin_type.value}.{plugin_name}"
    variant_id = f"{plugin_id}.{plugin_variant}"
    return await hub.get_plugin_details(variant_id)


<<<<<<< HEAD
@router.get(
    "/{plugin_type}/{plugin_name}--{plugin_variant}",
    response_model_exclude_none=True,
    deprecated=True,
    name="Get plugin variant",
    description="Use `/plugins/{plugin_type}/{plugin_name}/{plugin_variant}` instead.",
)
async def get_plugin_variant_deprecated(
    plugin_type: enums.PluginTypeEnum,
    plugin_name: str,
    plugin_variant: str,
) -> schemas.PluginDetails:
    """Retrieve details of a plugin variant (deprecated)."""
    plugin_id = f"{plugin_type.value}.{plugin_name}"
    variant_id = f"{plugin_id}.{plugin_variant}"

    db: AsyncSession
    async with models.SessionLocal() as db:
        hub = crud.MeltanoHub(db=db)
        return await hub.get_plugin_details(variant_id)


@router.get("/made-with-sdk", name="Get SDK plugins")
=======
@router.get("/made-with-sdk", summary="Get SDK plugins")
>>>>>>> 1b2022d7
async def sdk(
    hub: dependencies.Hub,
    *,
    limit: int = 100,
    plugin_type: enums.PluginTypeEnum | None = None,
) -> list[dict[str, str]]:
    """Retrieve plugins made with the Singer SDK."""
    return await hub.get_sdk_plugins(limit=limit, plugin_type=plugin_type)


@router.get("/stats", summary="Hub statistics")
async def stats(hub: dependencies.Hub) -> dict[enums.PluginTypeEnum, int]:
    """Retrieve Hub plugin statistics."""
    return await hub.get_plugin_stats()


__all__ = ["router"]<|MERGE_RESOLUTION|>--- conflicted
+++ resolved
@@ -31,24 +31,22 @@
 
 
 @router.get(
-    "/{plugin_type}/{plugin_name}",
+    "/{plugin_type}/{plugin_name}/default",
     status_code=fastapi.status.HTTP_307_TEMPORARY_REDIRECT,
+    summary="Get default plugin variant",
 )
 async def get_default_plugin(
+    hub: dependencies.Hub,
     plugin_type: enums.PluginTypeEnum,
     plugin_name: str,
 ) -> fastapi.responses.RedirectResponse:
     """Retrieve details of a plugin variant."""
     plugin_id = f"{plugin_type.value}.{plugin_name}"
-
-    db: AsyncSession
-    async with models.SessionLocal() as db:
-        hub = crud.MeltanoHub(db=db)
-        return fastapi.responses.RedirectResponse(url=await hub.get_default_variant_url(plugin_id))
+    return fastapi.responses.RedirectResponse(url=str(await hub.get_default_variant_url(plugin_id)))
 
 
 @router.get(
-    "/{plugin_type}/{plugin_name}/{plugin_variant}",
+    "/{plugin_type}/{plugin_name}--{plugin_variant}",
     response_model_exclude_none=True,
     summary="Get plugin variant",
 )
@@ -64,33 +62,7 @@
     return await hub.get_plugin_details(variant_id)
 
 
-<<<<<<< HEAD
-@router.get(
-    "/{plugin_type}/{plugin_name}--{plugin_variant}",
-    response_model_exclude_none=True,
-    deprecated=True,
-    name="Get plugin variant",
-    description="Use `/plugins/{plugin_type}/{plugin_name}/{plugin_variant}` instead.",
-)
-async def get_plugin_variant_deprecated(
-    plugin_type: enums.PluginTypeEnum,
-    plugin_name: str,
-    plugin_variant: str,
-) -> schemas.PluginDetails:
-    """Retrieve details of a plugin variant (deprecated)."""
-    plugin_id = f"{plugin_type.value}.{plugin_name}"
-    variant_id = f"{plugin_id}.{plugin_variant}"
-
-    db: AsyncSession
-    async with models.SessionLocal() as db:
-        hub = crud.MeltanoHub(db=db)
-        return await hub.get_plugin_details(variant_id)
-
-
-@router.get("/made-with-sdk", name="Get SDK plugins")
-=======
 @router.get("/made-with-sdk", summary="Get SDK plugins")
->>>>>>> 1b2022d7
 async def sdk(
     hub: dependencies.Hub,
     *,
